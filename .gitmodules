[submodule "muliwai"]
    path = muliwai
<<<<<<< HEAD
    url = https://github.com/ontocord/muliwai
[submodule "ac_dc/muliwai"]
    path = ac_dc/muliwai
=======
>>>>>>> 3454e657
    url = https://github.com/ontocord/muliwai<|MERGE_RESOLUTION|>--- conflicted
+++ resolved
@@ -1,9 +1,3 @@
-[submodule "muliwai"]
-    path = muliwai
-<<<<<<< HEAD
-    url = https://github.com/ontocord/muliwai
 [submodule "ac_dc/muliwai"]
     path = ac_dc/muliwai
-=======
->>>>>>> 3454e657
     url = https://github.com/ontocord/muliwai