--- conflicted
+++ resolved
@@ -1,19 +1,13 @@
 """Basic filtering of garbage and perplexity sampling for OSCAR v1."""
 
 import os
-import glob
-
-<<<<<<< HEAD
+
 import gzip
-=======
-import json
 import gzip
 import fsspec
->>>>>>> 082c6c5c
 
 import numpy as np
 from numpy.random import default_rng
-<<<<<<< HEAD
 import langid
 from nltk.corpus import stopwords
 import os
@@ -21,10 +15,8 @@
 from random import sample
 import os
 import multiprocessing
-=======
 from random import sample
 
->>>>>>> 082c6c5c
 from transformers import AutoTokenizer
 
 from nltk.corpus import stopwords
