<<<<<<< HEAD
"""Basic filtering of garbage and perplexity filtering for OSCAR v1.
This code does not use HF's datasets for efficiency reasons."""

import os
import gzip

import nltk

nltk.download("stopwords")
from nltk.corpus import stopwords as nltk_stopwords

=======
>>>>>>> 0cae08a6
import fasttext

# To download the fasttext model:
# wget -O /tmp/lid.176.bin https://dl.fbaipublicfiles.com/fasttext/supervised-models/lid.176.bin

import pathlib

from languages_id import langs_id
from parameters_filtering import parameters_filtering
from stopwords import stopwords
from badwords import badwords
from perplexity import KenlmModel


class LoadParameters:
    @staticmethod
    def load_stopwords(lang_oscar_id):
        nltk_lang_id = langs_id.loc[
            langs_id["oscar_id"] == lang_oscar_id, "nltk_id"
        ].iloc[0]
        if nltk_lang_id:
            stopwords_lang = set(stopwords[nltk_lang_id])
        else:
            stopwords_lang = None
        return stopwords_lang

    @staticmethod
    def load_badwords(lang_oscar_id):
        badwords_lang_id = langs_id.loc[
            langs_id["oscar_id"] == lang_oscar_id, "badwords_id"
        ].iloc[0]
        if badwords_lang_id:
            badwords_lang = set(badwords[badwords_lang_id])
        else:
            badwords_lang = None
        return badwords_lang

    @staticmethod
    def load_model_lang_id(lang_oscar_id, path_fasttext_model):
        fasttext_lang_id = langs_id.loc[
            langs_id["oscar_id"] == lang_oscar_id, "fasttext_id"
        ].iloc[0]
        if fasttext_lang_id:
            model_lang_id = fasttext.load_model(path_fasttext_model)
        else:
            model_lang_id = None
        return model_lang_id

    @staticmethod
    def load_kenlm_model(lang_oscar_id, path_kenlm_model, path_sentence_piece_model):
        kenlm_lang_id = langs_id.loc[
            langs_id["oscar_id"] == lang_oscar_id, "kenlm_id"
        ].iloc[0]
        if kenlm_lang_id:
            kenlm_model = KenlmModel(path_kenlm_model, path_sentence_piece_model)
        else:
            kenlm_model = None
        return kenlm_model

    @staticmethod
    def load_parameters(lang_oscar_id):
        if lang_oscar_id in parameters_filtering:
            param = parameters_filtering[lang_oscar_id]
        else:
            param = parameters_filtering["default"]
        return param


class ModifyingSentences:
    @staticmethod
    def lower_strip_sentence(sentence):
        sent = sentence.lower().strip()
        return sent

    @staticmethod
    def get_words_from_sentence(sentence, strip_characters):
        sent = ModifyingSentences.lower_strip_sentence(sentence)
        words = [word.strip(strip_characters) for word in sent.split(" ")]
        return words

    @staticmethod
    def remove_words_with_incorrect_substrings(
        sentence,
        incorrect_word_substrings,
    ):
        words = sentence.split(" ")
        words = [
            word
            for word in words
            if all([(i_substr not in word) for i_substr in incorrect_word_substrings])
        ]
        filtered_sentence = " ".join(words)
        return filtered_sentence

    @staticmethod
    def remove_long_words(
        sentence,
        length_word_cutoff,
    ):
        words = sentence.split(" ")
        words = [word for word in words if len(word) < length_word_cutoff]
        filtered_sentence = " ".join(words)
        return filtered_sentence

    @staticmethod
    def modifying_sentences(
        sentence,
        cond_remove_words_with_incorrect_substrings,
        incorrect_word_substrings,
        cond_remove_long_words,
        length_word_cutoff,
    ):
        if cond_remove_words_with_incorrect_substrings:
            sentence = ModifyingSentences.remove_words_with_incorrect_substrings(
                sentence,
                incorrect_word_substrings,
            )
        if cond_remove_long_words:
            sentence = ModifyingSentences.remove_long_words(
                sentence, length_word_cutoff
            )
        return sentence


class OscarModifyingSentences:
    def __init__(self, lang_oscar_id):
        self.lang_oscar_id = lang_oscar_id
        self.param = LoadParameters.load_parameters(lang_oscar_id)

    def __call__(self, example):
        example["text"] = ModifyingSentences.modifying_sentences(
            sentence=example["text"],
            cond_remove_words_with_incorrect_substrings=self.param[
                "cond_remove_words_with_incorrect_substrings"
            ],
            incorrect_word_substrings=self.param["incorrect_word_substrings"],
            cond_remove_long_words=self.param["cond_remove_long_words"],
            length_word_cutoff=self.param["length_word_cutoff"],
        )
        return example

    def __reduce__(self):
        return (self.__class__, (self.lang_oscar_id,))


class Filtering:
    @staticmethod
    def check_empty(sentence, strip_characters):
        sent = ModifyingSentences.lower_strip_sentence(sentence)
        words = ModifyingSentences.get_words_from_sentence(sentence, strip_characters)
        cond = (len(sent) > 0) and (len(words) > 0)
        return cond

    @staticmethod
    def compute_special_characters_ratio(sentence, special_characters):
        sent = ModifyingSentences.lower_strip_sentence(sentence)
        set_special_characters = {char for char in special_characters}
        special_characters_ratio = len(
            [char for char in sent if char in set_special_characters]
        ) / len(sent)
        return special_characters_ratio

    @staticmethod
    def check_special_characters(
        sentence,
        special_characters,
        special_characters_cutoff,
    ):
        special_characters_ratio = Filtering.compute_special_characters_ratio(
            sentence, special_characters
        )
        cond = special_characters_ratio < special_characters_cutoff
        return cond

    @staticmethod
    def compute_stopwords_ratio(sentence, strip_characters, stopwords):
        words = ModifyingSentences.get_words_from_sentence(sentence, strip_characters)
        stopwords_ratio = len([word for word in words if word in stopwords]) / len(
            words
        )
        return stopwords_ratio

    @staticmethod
    def check_stopwords(
        sentence,
        strip_characters,
        stopwords,
        stopwords_min_cutoff,
        stopwords_max_cutoff,
    ):
        cond = True
        if stopwords:
            stopwords_ratio = Filtering.compute_stopwords_ratio(
                sentence, strip_characters, stopwords
            )
            cond = (stopwords_ratio > stopwords_min_cutoff) and (
                stopwords_ratio < stopwords_max_cutoff
            )
        return cond

    @staticmethod
    def compute_badwords_ratio(sentence, strip_characters, badwords):
        words = ModifyingSentences.get_words_from_sentence(sentence, strip_characters)
        badwords_ratio = len([word for word in words if word in badwords]) / len(words)
        return badwords_ratio

    @staticmethod
    def check_badwords(
        sentence,
        strip_characters,
        badwords,
        badwords_cutoff,
    ):
        cond = True
        if badwords:
            badwords_ratio = Filtering.compute_badwords_ratio(
                sentence, strip_characters, badwords
            )
            cond = badwords_ratio < badwords_cutoff
        return cond

    @staticmethod
    def compute_lang_id_pred_score(sentence, strip_characters, model_lang_id):
        words = ModifyingSentences.get_words_from_sentence(sentence, strip_characters)
        sent = " ".join(words).replace("\n", " ")
        pred = model_lang_id.predict(sent)
        lang_pred_fasttext_id = pred[0][0].replace("__label__", "")
        score_pred = pred[1][0]
        lang_pred_oscar_id = langs_id.loc[
            langs_id["fasttext_id"] == lang_pred_fasttext_id, "oscar_id"
        ]
        if len(lang_pred_oscar_id) > 0:
            lang_pred_oscar_id = lang_pred_oscar_id.iloc[0]
        else:
            lang_pred_oscar_id = "unknown"
        return lang_pred_oscar_id, score_pred

    @staticmethod
    def check_lang_id(
        sentence,
        strip_characters,
        lang_oscar_id,
        model_lang_id,
        lang_id_cutoff,
    ):
        cond = True
        if model_lang_id:
            lang_pred_oscar_id, score_pred = Filtering.compute_lang_id_pred_score(
                sentence, strip_characters, model_lang_id
            )
            cond = (lang_pred_oscar_id == lang_oscar_id) and (
                score_pred > lang_id_cutoff
            )
        return cond

    @staticmethod
    def compute_perplexity_score(sentence, kenlm_model):
        return kenlm_model.get_perplexity(sentence)

    @staticmethod
    def check_perplexity(
        sentence,
        kenlm_model,
        perplexity_cutoff,
    ):
        cond = True
        if kenlm_model:
            score = Filtering.compute_perplexity_score(sentence, kenlm_model)
            cond = score < perplexity_cutoff
        return cond

    @staticmethod
    def filtering(
        sentence,
        cond_check_empty,
        strip_characters,
        cond_check_special_characters,
        special_characters,
        special_characters_cutoff,
        cond_check_stopwords,
        stopwords,
        stopwords_min_cutoff,
        stopwords_max_cutoff,
        cond_check_badwords,
        badwords,
        badwords_cutoff,
        cond_check_lang_id,
        lang_oscar_id,
        model_lang_id,
        lang_id_cutoff,
        cond_check_perplexity,
        kenlm_model,
        perplexity_cutoff,
    ):
        if cond_check_empty:
            if not Filtering.check_empty(sentence, strip_characters):
                return False
        if cond_check_special_characters:
            if not Filtering.check_special_characters(
                sentence,
                special_characters,
                special_characters_cutoff,
            ):
                return False
        if cond_check_stopwords:
            if not Filtering.check_stopwords(
                sentence,
                strip_characters,
                stopwords,
                stopwords_min_cutoff,
                stopwords_max_cutoff,
            ):
                return False
        if cond_check_badwords:
            if not Filtering.check_badwords(
                sentence,
                strip_characters,
                badwords,
                badwords_cutoff,
            ):
                return False
        if cond_check_lang_id:
            if not Filtering.check_lang_id(
                sentence,
                strip_characters,
                lang_oscar_id,
                model_lang_id,
                lang_id_cutoff,
            ):
                return False
        if cond_check_perplexity:
            if not Filtering.check_perplexity(
                sentence,
                kenlm_model,
                perplexity_cutoff,
            ):
                return False
        return True


class FuncOscarFiltering:
    def __init__(
        self,
        lang_oscar_id,
        path_fasttext_model,
        path_kenlm_model,
        path_sentence_piece_model,
    ):
        self.lang_oscar_id = lang_oscar_id
        self.path_fasttext_model = path_fasttext_model
        self.path_kenlm_model = path_kenlm_model
        self.path_sentence_piece_model = path_sentence_piece_model

        self.stopwords = LoadParameters.load_stopwords(lang_oscar_id)
        self.badwords = LoadParameters.load_badwords(lang_oscar_id)
        self.model_lang_id = LoadParameters.load_model_lang_id(
            lang_oscar_id, path_fasttext_model
        )
        self.kenlm_model = LoadParameters.load_kenlm_model(
            lang_oscar_id, path_kenlm_model, path_sentence_piece_model
        )
        self.param = LoadParameters.load_parameters(lang_oscar_id)

    def __call__(self, example):
        keep_example = Filtering.filtering(
            sentence=example["text"].strip(),
            cond_check_empty=self.param["cond_check_empty"],
            strip_characters=self.param["strip_characters"],
            cond_check_special_characters=self.param["cond_check_special_characters"],
            special_characters=self.param["special_characters"],
            special_characters_cutoff=self.param["special_characters_cutoff"],
            cond_check_stopwords=self.param["cond_check_stopwords"],
            stopwords=self.stopwords,
            stopwords_min_cutoff=self.param["stopwords_min_cutoff"],
            stopwords_max_cutoff=self.param["stopwords_max_cutoff"],
            cond_check_badwords=self.param["cond_check_badwords"],
            badwords=self.badwords,
            badwords_cutoff=self.param["badwords_cutoff"],
            cond_check_lang_id=self.param["cond_check_lang_id"],
            lang_oscar_id=self.lang_oscar_id,
            model_lang_id=self.model_lang_id,
            lang_id_cutoff=self.param["lang_id_cutoff"],
            cond_check_perplexity=self.param["cond_check_perplexity"],
            kenlm_model=self.kenlm_model,
            perplexity_cutoff=self.param["perplexity_cutoff"],
        )
        return keep_example

    def __reduce__(self):
        return (
            self.__class__,
            (
                self.lang_oscar_id,
                self.path_fasttext_model,
                self.path_kenlm_model,
                self.path_sentence_piece_model,
            ),
        )


class OscarFiltering:
    def __init__(
        self,
        dataset,
        lang_oscar_id,
        path_fasttext_model,
        path_kenlm_model,
        path_sentence_piece_model,
        num_proc,
        path_dir_save_oscar,
    ):
        self.ds = dataset
        self.lang_oscar_id = lang_oscar_id
        self.path_fasttext_model = path_fasttext_model
        self.path_kenlm_model = path_kenlm_model
        self.path_sentence_piece_model = path_sentence_piece_model
        self.num_proc = num_proc
        self.path_dir_save_oscar = path_dir_save_oscar

    def modifying_sentences(self):
        oscar_modifying_sentences = OscarModifyingSentences(self.lang_oscar_id)
        self.ds = self.ds.map(oscar_modifying_sentences, num_proc=self.num_proc)

    def filtering(self):
        func_oscar_filtering = FuncOscarFiltering(
            self.lang_oscar_id,
            self.path_fasttext_model,
            self.path_kenlm_model,
            self.path_sentence_piece_model,
        )
        self.ds = self.ds.filter(func_oscar_filtering, num_proc=self.num_proc)

    def save_dataset(self):
        pathlib.Path(self.path_dir_save_oscar).mkdir(parents=True, exist_ok=True)
        path_dir_save_dataset = pathlib.PurePath(
            self.path_dir_save_oscar, self.lang_oscar_id
        )
        pathlib.Path(path_dir_save_dataset).mkdir(parents=True, exist_ok=True)
        self.ds.save_to_disk(path_dir_save_dataset)<|MERGE_RESOLUTION|>--- conflicted
+++ resolved
@@ -1,17 +1,3 @@
-<<<<<<< HEAD
-"""Basic filtering of garbage and perplexity filtering for OSCAR v1.
-This code does not use HF's datasets for efficiency reasons."""
-
-import os
-import gzip
-
-import nltk
-
-nltk.download("stopwords")
-from nltk.corpus import stopwords as nltk_stopwords
-
-=======
->>>>>>> 0cae08a6
 import fasttext
 
 # To download the fasttext model:
